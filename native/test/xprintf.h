/**
 * Copyright 2023 CloudWeGo Authors.
 *
 * Licensed under the Apache License, Version 2.0 (the "License");
 * you may not use this file except in compliance with the License.
 * You may obtain a copy of the License at
 *
 *     http://www.apache.org/licenses/LICENSE-2.0
 *
 * Unless required by applicable law or agreed to in writing, software
 * distributed under the License is distributed on an "AS IS" BASIS,
 * WITHOUT WARRANTIES OR CONDITIONS OF ANY KIND, either express or implied.
 * See the License for the specific language governing permissions and
 * limitations under the License.
 */

#include <sys/types.h>
#include "../native.h"

#ifndef XPRINTF_H
#define XPRINTF_H


#if (defined (__APPLE__) || defined(__MACH__)) && (defined(__x86_64__) || defined(_M_X64))
static void __attribute__((naked)) write_syscall(const char *s, size_t n)
{
    asm volatile(
        "movq %rsi, %rdx"
        "\n"
        "movq %rdi, %rsi"
        "\n"
        "movq $1, %rdi"
        "\n"
        "movq $0x02000004, %rax"
        "\n"
        "syscall"
        "\n"
        "retq"
        "\n");
}
#elif defined (__linux__) && (defined(__x86_64__) || defined(_M_X64))
<<<<<<< HEAD
static void write_syscall(const char *s, size_t n)
{
    asm volatile (
        "syscall"
        :
        : "a"((1)), // syscall_nr write
            "D"(1), // fd
            "S"(s), // buf
            "d"(n) // count
        : "rcx", "r11", "memory");
=======
static void __attribute__((naked)) write_syscall(const char *s, size_t n)
{
    asm volatile (
        "movq %rsi, %rdx" // count -> arg2
        "\n"
        "movq %rdi, %rsi" // buf -> arg1
        "\n"
        // "movq $1, %rax" // syscall_nr write
        "movl $1, %edi"
        "\n"
        // "movq $1, %rdi" // fd -> arg0
        "movl $1, %eax"
        "\n"
        "syscall"
        "\n"
        "retq"
    );
>>>>>>> 26378a2e
}       
#else
#error syscall conv unsupported
#endif


static void printch(const char ch)
{
    write_syscall(&ch, 1);
}

static void printstr(const char *s)
{
    size_t n = 0;
    const char *p = s;
    while (*p++)
        n++;
    write_syscall(s, n);
}

static void printint(int64_t v)
{
    char neg = 0;
    char buf[32] = {};
    char *p = &buf[31];
    if (v == 0)
    {
        printch('0');
        return;
    }
    if (v < 0)
    {
        v = -v;
        neg = 1;
    }
    while (v)
    {
        *--p = (v % 10) + '0';
        v /= 10;
    }
    if (neg)
    {
        *--p = '-';
    }
    printstr(p);
}

static const char tab[] = "0123456789abcdef";

static void printhex(uintptr_t v)
{
    if (v == 0)
    {
        printch('0');
        return;
    }
    char buf[32] = {};
    char *p = &buf[31];

    while (v)
    {
        *--p = tab[v & 0x0f];
        v >>= 4;
    }
    printstr(p);
}

#define MAX_BUF_LEN 100

static void printbytes(_GoSlice *s)
{
    printch('[');
    int i = 0;
    if (s->len > MAX_BUF_LEN)
    {
        i = s->len - MAX_BUF_LEN;
    }
    for (; i < s->len; i++)
    {
        printch(tab[((s->buf[i]) & 0xf0) >> 4]);
        printch(tab[(s->buf[i]) & 0x0f]);
        if (i != s->len - 1)
            printch(',');
    }
    printch(']');
}

static void printints(_GoSlice *s)
{
    printch('[');
    int i = 0;
    for (; i < s->len; i++)
    {
        printhex(((uintptr_t *)(s->buf))[i]);
        if (i != s->len - 1)
            printch(',');
    }
    printch(']');
}

static void printgostr(_GoString *s)
{
    printch('"');
    if (s->len < MAX_BUF_LEN)
    {
        write_syscall(s->buf, s->len);
    }
    else
    {
        write_syscall(&s->buf[s->len - MAX_BUF_LEN], MAX_BUF_LEN);
    }
    printch('"');
}

void xprintf(const char *fmt, ...)
{
#ifdef DEBUG
    __builtin_va_list va;
    char buf[256] = {};
    char *p = buf;
    __builtin_va_start(va, fmt);
    for (;;)
    {
        if (*fmt == 0)
        {
            break;
        }
        if (*fmt != '%')
        {
            *p++ = *fmt++;
            continue;
        }
        *p = 0;
        p = buf;
        fmt++;
        printstr(buf);
        switch (*fmt++)
        {
        case '%':
        {
            printch('%');
            break;
        }
        case 's':
        {
            printgostr(__builtin_va_arg(va, _GoString *));
            break;
        }
        case 'd':
        {
            printint(__builtin_va_arg(va, int64_t));
            break;
        }
        case 'f':
        {
            printint(__builtin_va_arg(va, double));
            break;
        }
        case 'c':
        {
            printch(__builtin_va_arg(va, const char));
            break;
        }
        case 'x':
        {
            printhex(__builtin_va_arg(va, uintptr_t));
            break;
        }
        case 'l':
        {
            printbytes(__builtin_va_arg(va, _GoSlice *));
            break;
        }
        case 'n':
        {
            printints(__builtin_va_arg(va, _GoSlice *));
            break;
        }
        }
    }
    __builtin_va_end(va);
    if (p != buf)
    {
        *p = 0;
        printstr(buf);
    }
#endif
}

#endif // SCANNING_H<|MERGE_RESOLUTION|>--- conflicted
+++ resolved
@@ -39,18 +39,6 @@
         "\n");
 }
 #elif defined (__linux__) && (defined(__x86_64__) || defined(_M_X64))
-<<<<<<< HEAD
-static void write_syscall(const char *s, size_t n)
-{
-    asm volatile (
-        "syscall"
-        :
-        : "a"((1)), // syscall_nr write
-            "D"(1), // fd
-            "S"(s), // buf
-            "d"(n) // count
-        : "rcx", "r11", "memory");
-=======
 static void __attribute__((naked)) write_syscall(const char *s, size_t n)
 {
     asm volatile (
@@ -68,7 +56,6 @@
         "\n"
         "retq"
     );
->>>>>>> 26378a2e
 }       
 #else
 #error syscall conv unsupported
